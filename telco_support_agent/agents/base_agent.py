--- conflicted
+++ resolved
@@ -586,12 +586,4 @@
         self, request: ResponsesAgentRequest
     ) -> Generator[ResponsesAgentStreamEvent, None, None]:
         """Stream predictions."""
-<<<<<<< HEAD
-        yield from self.call_and_run_tools(model_input)
-=======
-        messages = [{"role": "system", "content": self.system_prompt}] + [
-            i.model_dump() for i in request.input
-        ]
-
-        yield from self.call_and_run_tools(messages)
->>>>>>> b09ad7c1
+        yield from self.call_and_run_tools(model_input)