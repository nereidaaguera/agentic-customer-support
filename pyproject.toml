--- conflicted
+++ resolved
@@ -11,11 +11,7 @@
 pydantic = "^2.10.0"
 faker = "^20.1.0"
 databricks-sdk = "0.52.0"
-<<<<<<< HEAD
 mlflow = {extras = ["databricks"], version = ">=3.1"}
-=======
-mlflow = "^3.1.1"
->>>>>>> 75a07d21
 openai = "^1.78.0"
 backoff = "^2.2.1"
 six = "1.16.0"
@@ -24,11 +20,8 @@
 databricks-agents = "^1.1.0"
 databricks-vectorsearch = "^0.56.0"
 databricks-openai = "0.4.1"
-<<<<<<< HEAD
 databricks-connect = "16.4.1"
-=======
 databricks-mcp = "0.2.1"
->>>>>>> 75a07d21
 
 [tool.poetry.group.dev.dependencies]
 pytest = "^7.4.0"
